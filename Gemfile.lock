--- conflicted
+++ resolved
@@ -122,8 +122,8 @@
       mini_mime (>= 0.1.1)
     marcel (1.0.2)
     method_source (1.0.0)
-<<<<<<< HEAD
     mini_mime (1.1.2)
+    mini_portile2 (2.8.0)
     minitest (5.15.0)
     net-imap (0.2.3)
       digest
@@ -141,17 +141,10 @@
       net-protocol
       timeout
     nio4r (2.5.8)
-    nokogiri (1.13.3-arm64-darwin)
-=======
-    mini_mime (1.0.3)
-    mini_portile2 (2.8.0)
-    minitest (5.15.0)
-    nio4r (2.5.8)
     nokogiri (1.13.3)
       mini_portile2 (~> 2.8.0)
       racc (~> 1.4)
     nokogiri (1.13.3-x86_64-darwin)
->>>>>>> eb4a5686
       racc (~> 1.4)
     noticed (1.5.9)
       http (>= 4.0.0)
@@ -189,18 +182,11 @@
       method_source
       rake (>= 12.2)
       thor (~> 1.0)
-<<<<<<< HEAD
       zeitwerk (~> 2.5)
     rainbow (3.1.1)
     rake (13.0.6)
     redis (4.6.0)
     regexp_parser (2.2.1)
-=======
-    rainbow (3.0.0)
-    rake (13.0.6)
-    redis (4.4.0)
-    regexp_parser (2.1.1)
->>>>>>> eb4a5686
     rexml (3.2.5)
     rubocop (1.26.0)
       parallel (~> 1.10)
@@ -229,13 +215,9 @@
     simplecov-html (0.12.3)
     simplecov_json_formatter (0.1.4)
     sqlite3 (1.4.2)
-<<<<<<< HEAD
     strscan (3.0.1)
     thor (1.2.1)
     timeout (0.2.0)
-=======
-    thor (1.2.1)
->>>>>>> eb4a5686
     tzinfo (2.0.4)
       concurrent-ruby (~> 1.0)
     unf (0.1.4)
@@ -249,7 +231,8 @@
     zeitwerk (2.5.4)
 
 PLATFORMS
-  arm64-darwin-21
+  ruby
+  x86_64-darwin-17
 
 DEPENDENCIES
   acidic_job!
@@ -270,4 +253,4 @@
   warning
 
 BUNDLED WITH
-   2.3.7+   2.2.31